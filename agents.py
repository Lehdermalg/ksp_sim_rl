--- conflicted
+++ resolved
@@ -91,14 +91,8 @@
         self.q_values = None
 
         # Build the neural network (you can customize the architecture)
-        self.q_network = self._build_q_network(64, 0.01, 0.2, 64, 0.01, 0.2)
+        # self.q_network = self._build_q_network(64, 0.01, 0.2, 64, 0.01, 0.2)
         # self.q_network = self._build_q_network(64,0.05,0.2, 64, 0.05, 0.2)
-<<<<<<< HEAD
-        # self.q_network = self._build_q_network(128,0.01,0.2, 64, 0.01, 0.2)
-        # This one occasionally gave 180-250s flights but no stable ones
-        # self.q_network = self._build_q_network(512,0.01,0.2, 512, 0.01, 0.2)
-        # self.q_network = self._build_q_network(1024,0.02,0.2, 1024, 0.02, 0.2)
-=======
         self.q_network = self._build_q_network(network_dict={
             'dense_1': {'n': 64, 'a': 'relu', 'r': 0.01},
             'dropout_1': {'d': 0.2},
@@ -107,7 +101,6 @@
             'dense_3': {'n': 64, 'a': 'relu', 'r': 0.01},
             'dropout_3': {'d': 0.2},
         })
->>>>>>> 101e048f
         # self.q_network = self._build_q_network(128,0.01,0.2, 128, 0.01, 0.2)
         self.optimizer = optimizers.Adam(learning_rate=self.learning_rate)
         self.loss = losses.categorical_crossentropy
@@ -241,7 +234,17 @@
 
         return loss
 
-<<<<<<< HEAD
+    def prepare_q_values_for_post_episode_fitting(self, batch):
+        # Calculate target Q-values for each state-action pair in the batch
+        target_q_values = []
+        for state, action, reward, next_state, done in batch:
+            target_q_values_for_state = self._calculate_target_q_value(state, action, reward, next_state, done)
+            target_q_values.append(target_q_values_for_state)
+
+        y = np.array(target_q_values)  # Target Q-values (2D array)
+
+        return y
+
 class QLearningAgentANNDouble(object):
     def __init__(
             self,
@@ -439,16 +442,4 @@
                 tf.summary.scalar(f'Importance_{observation_name}', normalized_importance_t[i], step=step)
                 tf.summary.scalar(f'Importance_{observation_name}', normalized_importance_a[i], step=step)
 
-        return loss, loss_t, loss_a
-=======
-    def prepare_q_values_for_post_episode_fitting(self, batch):
-        # Calculate target Q-values for each state-action pair in the batch
-        target_q_values = []
-        for state, action, reward, next_state, done in batch:
-            target_q_values_for_state = self._calculate_target_q_value(state, action, reward, next_state, done)
-            target_q_values.append(target_q_values_for_state)
-
-        y = np.array(target_q_values)  # Target Q-values (2D array)
-
-        return y
->>>>>>> 101e048f
+        return loss, loss_t, loss_a